import os
from setuptools import setup


def read(fname):
    return open(os.path.join(os.path.dirname(__file__), fname)).read()


setup(
    name='suffersync',
<<<<<<< HEAD
    version='1.4.0',
=======
    version='1.4.1-dev1',
>>>>>>> 90b0e7ae
    description='Syncs workouts from Wahoo SYSTM to intervals.icu',
    long_description=read('README.md'),
    long_description_content_type='text/markdown',
    url='https://github.com/bakermat/suffersync',
    author='Bakermat',
    author_email='',
    license='MIT',
    py_modules=['suffersync'],
    install_requires=[
        'requests>=2.26'
    ],
    entry_points={
        'console_scripts': [
            'suffersync=suffersync:main',
        ],
    },
)<|MERGE_RESOLUTION|>--- conflicted
+++ resolved
@@ -8,11 +8,7 @@
 
 setup(
     name='suffersync',
-<<<<<<< HEAD
-    version='1.4.0',
-=======
-    version='1.4.1-dev1',
->>>>>>> 90b0e7ae
+    version='1.4.1',
     description='Syncs workouts from Wahoo SYSTM to intervals.icu',
     long_description=read('README.md'),
     long_description_content_type='text/markdown',
